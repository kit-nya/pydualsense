
# needed for python > 3.8
import os, sys
if sys.version_info >= (3,8):
    os.add_dll_directory(os.getcwd())

import hid # type: ignore
from .enums import (LedOptions, PlayerID, PulseOptions, TriggerModes, Brightness) # type: ignore
import threading
<<<<<<< HEAD
import sys
=======
import winreg
>>>>>>> e766dca7
class pydualsense:

    def __init__(self, verbose: bool = False) -> None:#
        # TODO: maybe add a init function to not automatically allocate controller when class is declared
        self.verbose = verbose
        self.receive_buffer_size = 64
        self.send_report_size = 48

        self.leftMotor = 0
        self.rightMotor = 0


    def init(self):
        """initialize module and device states
        """
        self.device: hid.Device = self.__find_device()
        self.light = DSLight() # control led light of ds
        self.audio = DSAudio() # ds audio setting
        self.triggerL = DSTrigger() # left trigger
        self.triggerR = DSTrigger() # right trigger

        self.state = DSState() # controller states


        # thread for receiving and sending
        self.ds_thread = True
        self.report_thread = threading.Thread(target=self.sendReport)
        self.report_thread.start()

        self.init = True

    def close(self):
        """
        Stops the report thread and closes the HID device
        """
        self.ds_thread = False
        self.report_thread.join()
        self.device.close()
        

    def __find_device(self) -> hid.Device:
        """
        find HID device and open it

        Raises:
            Exception: HIDGuardian detected
            Exception: No device detected

        Returns:
            hid.Device: returns opened controller device
        """
        # TODO: detect connection mode, bluetooth has a bigger write buffer
        # TODO: implement multiple controllers working
        if sys.platform.startswith('win32'):
            import pydualsense.hidguardian as hidguardian
            if hidguardian.check_hide():
                raise Exception('HIDGuardian detected. Delete the controller from HIDGuardian and restart PC to connect to controller')
        detected_device: hid.Device = None
        devices = hid.enumerate(vid=0x054c)
        for device in devices:
            if device['vendor_id'] == 0x054c and device['product_id'] == 0x0CE6:
                detected_device = device


        if detected_device == None:
            raise Exception('No device detected')

        dual_sense = hid.Device(vid=detected_device['vendor_id'], pid=detected_device['product_id'])
        return dual_sense

    def setLeftMotor(self, intensity: int):
        """
        set left motor rumble

        Args:
            intensity (int): rumble intensity

        Raises:
            TypeError: intensity false type
            Exception: intensity out of bounds 0..255
        """
        if not isinstance(intensity, int):
            raise TypeError('left motor intensity needs to be an int')

        if intensity > 255 or intensity < 0:
            raise Exception('maximum intensity is 255')
        self.leftMotor = intensity


    def setRightMotor(self, intensity: int):
        """
        set right motor rumble

        Args:
            intensity (int): rumble intensity

        Raises:
            TypeError: intensity false type
            Exception: intensity out of bounds 0..255
        """
        if not isinstance(intensity, int):
            raise TypeError('right motor intensity needs to be an int')

        if intensity > 255 or intensity < 0:
            raise Exception('maximum intensity is 255')
        self.rightMotor = intensity


    def sendReport(self):
        """background thread handling the reading of the device and updating its states
        """
        while self.ds_thread:

            # read data from the input report of the controller
            inReport = self.device.read(self.receive_buffer_size)

            # decrypt the packet and bind the inputs
            self.readInput(inReport)


            # prepare new report for device
            outReport = self.prepareReport()

            # write the report to the device
            self.writeReport(outReport)

    def readInput(self, inReport):
        """
        read the input from the controller and assign the states

        Args:
            inReport (bytearray): read bytearray containing the state of the whole controller
        """
        states = list(inReport) # convert bytes to list
        # states 0 is always 1
        self.state.LX = states[1] - 127
        self.state.LY = states[2] - 127
        self.state.RX = states[3] - 127
        self.state.RY = states[4] - 127
        self.state.L2 = states[5]
        self.state.R2 = states[6]

        # state 7 always increments -> not used anywhere

        buttonState = states[8]
        self.state.triangle = (buttonState & (1 << 7)) != 0
        self.state.circle = (buttonState & (1 << 6)) != 0
        self.state.cross = (buttonState & (1 << 5)) != 0
        self.state.square = (buttonState & (1 << 4)) != 0


        # dpad
        dpad_state = buttonState & 0x0F
        self.state.setDPadState(dpad_state)

        misc = states[9]
        self.state.R3 = (misc & (1 << 7)) != 0
        self.state.L3 = (misc & (1 << 6)) != 0
        self.state.options = (misc & (1 << 5)) != 0
        self.state.share = (misc & (1 << 4)) != 0
        self.state.R2Btn = (misc & (1 << 3)) != 0
        self.state.L2Btn = (misc & (1 << 2)) != 0
        self.state.R1 = (misc & (1 << 1)) != 0
        self.state.L1 = (misc & (1 << 0)) != 0

        misc2 = states[10]
        self.state.ps = (misc2 & (1 << 0)) != 0
        self.state.touchBtn = (misc2 & 0x02) != 0


        # trackpad touch
        self.state.trackPadTouch0.ID = inReport[33] & 0x7F
        self.state.trackPadTouch0.isActive = (inReport[33] & 0x80) == 0
        self.state.trackPadTouch0.X = ((inReport[35] & 0x0f) << 8) | (inReport[34])
        self.state.trackPadTouch0.Y = ((inReport[36]) << 4) | ((inReport[35] & 0xf0) >> 4)

        # trackpad touch
        self.state.trackPadTouch1.ID = inReport[37] & 0x7F
        self.state.trackPadTouch1.isActive = (inReport[37] & 0x80) == 0
        self.state.trackPadTouch1.X = ((inReport[39] & 0x0f) << 8) | (inReport[38])
        self.state.trackPadTouch1.Y = ((inReport[40]) << 4) | ((inReport[39] & 0xf0) >> 4)

       # print(f'1Active = {self.state.trackPadTouch0.isActive}')
       # print(f'X1: {self.state.trackPadTouch0.X} Y2: {self.state.trackPadTouch0.Y}')

       # print(f'2Active = {self.state.trackPadTouch1.isActive}')
       # print(f'X2: {self.state.trackPadTouch1.X} Y2: {self.state.trackPadTouch1.Y}')
       # print(f'DPAD {self.state.DpadLeft} {self.state.DpadUp} {self.state.DpadRight} {self.state.DpadDown}')

        # TODO: implement gyrometer and accelerometer
        # TODO: control mouse with touchpad for fun as DS4Windows


    def writeReport(self, outReport):
        """
        write the report to the device

        Args:
            outReport (list): report to be written to device
        """
        self.device.write(bytes(outReport))


    def prepareReport(self):
        """
        prepare the output to be send to the controller

        Returns:
            list: report to send to controller
        """
        outReport = [0] * 48 # create empty list with range of output report
        # packet type
        outReport[0] = 0x2


        # flags determing what changes this packet will perform
        # 0x01 set the main motors (also requires flag 0x02); setting this by itself will allow rumble to gracefully terminate and then re-enable audio haptics, whereas not setting it will kill the rumble instantly and re-enable audio haptics.
        # 0x02 set the main motors (also requires flag 0x01; without bit 0x01 motors are allowed to time out without re-enabling audio haptics)
        # 0x04 set the right trigger motor
        # 0x08 set the left trigger motor
        # 0x10 modification of audio volume
        # 0x20 toggling of internal speaker while headset is connected
        # 0x40 modification of microphone volume
        outReport[1] = 0xff # [1]

        # further flags determining what changes this packet will perform
        # 0x01 toggling microphone LED
        # 0x02 toggling audio/mic mute
        # 0x04 toggling LED strips on the sides of the touchpad
        # 0x08 will actively turn all LEDs off? Convenience flag? (if so, third parties might not support it properly)
        # 0x10 toggling white player indicator LEDs below touchpad
        # 0x20 ???
        # 0x40 adjustment of overall motor/effect power (index 37 - read note on triggers)
        # 0x80 ???
        outReport[2] = 0x1 | 0x2 | 0x4 | 0x10 | 0x40 # [2]

        outReport[3] = self.leftMotor # left low freq motor 0-255 # [3]
        outReport[4] = self.rightMotor # right low freq motor 0-255 # [4]

        # outReport[5] - outReport[8] audio related

        # set Micrphone LED, setting doesnt effect microphone settings
        outReport[9] = self.audio.microphone_led # [9]

        # add right trigger mode + parameters to packet
        outReport[11] = self.triggerR.mode.value
        outReport[12] = self.triggerR.forces[0]
        outReport[13] = self.triggerR.forces[1]
        outReport[14] = self.triggerR.forces[2]
        outReport[15] = self.triggerR.forces[3]
        outReport[16] = self.triggerR.forces[4]
        outReport[17] = self.triggerR.forces[5]
        outReport[20] = self.triggerR.forces[6]

        outReport[22] = self.triggerL.mode.value
        outReport[23] = self.triggerL.forces[0]
        outReport[24] = self.triggerL.forces[1]
        outReport[25] = self.triggerL.forces[2]
        outReport[26] = self.triggerL.forces[3]
        outReport[27] = self.triggerL.forces[4]
        outReport[28] = self.triggerL.forces[5]
        outReport[31] = self.triggerL.forces[6]

        outReport[39] = self.light.ledOption.value
        outReport[42] = self.light.pulseOptions.value
        outReport[43] = self.light.brightness.value
        outReport[44] = self.light.playerNumber.value
        outReport[45] = self.light.TouchpadColor[0]
        outReport[46] = self.light.TouchpadColor[1]
        outReport[47] = self.light.TouchpadColor[2]
        if self.verbose:
            print(outReport)
        return outReport

class DSTouchpad:
    def __init__(self) -> None:
        """
        Class represents the Touchpad of the controller
        """
        self.isActive = False
        self.ID = 0
        self.X = 0
        self.Y = 0

class DSState:

    def __init__(self) -> None:
        self.packerC = 0
        self.square, self.triangle, self.circle, self.cross = False, False, False, False
        self.DpadUp, self.DpadDown, self.DpadLeft, self.DpadRight = False, False, False, False
        self.L1, self.L2, self.L3, self.R1, self.R2, self.R3, self.R2Btn, self.L2Btn = False, False, False, False, False, False, False, False
        self.share, self.options, self.ps, self.touch1, self.touch2, self.touchBtn, self.touchRight, self.touchLeft = False, False, False, False, False, False, False, False
        self.touchFinger1, self.touchFinger2 = False, False
        self.RX, self.RY, self.LX, self.LY = 128,128,128,128
        self.trackPadTouch0, self.trackPadTouch1 = DSTouchpad(), DSTouchpad()

    def setDPadState(self, dpad_state):
        if dpad_state == 0:
            self.DpadUp = True
            self.DpadDown = False
            self.DpadLeft = False
            self.DpadRight = False
        elif dpad_state == 1:
            self.DpadUp = True
            self.DpadDown = False
            self.DpadLeft = False
            self.DpadRight = True
        elif dpad_state == 2:
            self.DpadUp = False
            self.DpadDown = False
            self.DpadLeft = False
            self.DpadRight = True
        elif dpad_state == 3:
            self.DpadUp = False
            self.DpadDown = True
            self.DpadLeft = False
            self.DpadRight = True
        elif dpad_state == 4:
            self.DpadUp = False
            self.DpadDown = True
            self.DpadLeft = False
            self.DpadRight = False
        elif dpad_state == 5:
            self.DpadUp = False
            self.DpadDown = True
            self.DpadLeft = False
            self.DpadRight = False
        elif dpad_state == 6:
            self.DpadUp = False
            self.DpadDown = False
            self.DpadLeft = True
            self.DpadRight = False
        elif dpad_state == 7:
            self.DpadUp = True
            self.DpadDown = False
            self.DpadLeft = True
            self.DpadRight = False
        else:
            self.DpadUp = False
            self.DpadDown = False
            self.DpadLeft = False
            self.DpadRight = False


class DSLight:
    """
    Represents all features of lights on the controller
    """
    def __init__(self) -> None:
        self.brightness: Brightness = Brightness.low # sets
        self.playerNumber: PlayerID = PlayerID.player1
        self.ledOption : LedOptions = LedOptions.Both
        self.pulseOptions : PulseOptions = PulseOptions.Off
        self.TouchpadColor = (0,0,255)

    def setLEDOption(self, option: LedOptions):
        """
        Sets the LED Option

        Args:
            option (LedOptions): Led option

        Raises:
            TypeError: LedOption is false type
        """
        if not isinstance(option, LedOptions):
            raise TypeError('Need LEDOption type')
        self.ledOption = option

    def setPulseOption(self, option: PulseOptions):
        """
        Sets the Pulse Option of the LEDs

        Args:
            option (PulseOptions): pulse option of the LEDs

        Raises:
            TypeError: Pulse option is false type
        """
        if not isinstance(option, PulseOptions):
            raise TypeError('Need PulseOption type')
        self.pulseOptions = option

    def setBrightness(self, brightness: Brightness):
        """
        Defines the brightness of the Player LEDs

        Args:
            brightness (Brightness): brightness of LEDS

        Raises:
            TypeError: brightness false type
        """
        if not isinstance(brightness, Brightness):
            raise TypeError('Need Brightness type')
        self.brightness = brightness

    def setPlayerID(self, player : PlayerID):
        """
        Sets the PlayerID of the controller with the choosen LEDs.
        The controller has 4 Player states

        Args:
            player (PlayerID): chosen PlayerID for the Controller

        Raises:
            TypeError: [description]
        """
        if not isinstance(player, PlayerID):
            raise TypeError('Need PlayerID type')
        self.playerNumber = player

    def setColorI(self, r: int , g: int, b: int) -> None:
        """
        Sets the Color around the Touchpad of the controller

        Args:
            r (int): red channel
            g (int): green channel
            b (int): blue channel

        Raises:
            TypeError: color channels have wrong type
            Exception: color channels are out of bounds
        """
        if not isinstance(r, int) or not isinstance(g, int) or not isinstance(b, int):
            raise TypeError('Color parameter need to be int')
        # check if color is out of bounds
        if (r > 255 or g > 255 or b > 255) or (r < 0 or g < 0 or b < 0):
            raise Exception('colors have values from 0 to 255 only')
        self.TouchpadColor = (r,g,b)


    def setColorT(self, color: tuple) -> None:
        """
        Sets the Color around the Touchpad as a tuple

        Args:
            color (tuple): color as tuple

        Raises:
            TypeError: color has wrong type
            Exception: color channels are out of bounds
        """
        if not isinstance(color, tuple):
            raise TypeError('Color type is tuple')
        # unpack for out of bounds check
        r,g,b = map(int, color)
        # check if color is out of bounds
        if (r > 255 or g > 255 or b > 255) or (r < 0 or g < 0 or b < 0):
            raise Exception('colors have values from 0 to 255 only')
        self.TouchpadColor = (r,g,b)


class DSAudio:
    def __init__(self) -> None:
        self.microphone_mute = 0
        self.microphone_led = 0

    def setMicrophoneLED(self, value):
        """
        Activates or disables the microphone led.
        This doesnt change the mute/unmutes the microphone itself.

        Args:
            value (int): On or off microphone LED

        Raises:
            Exception: false state for the led
        """
        if value > 1 or value < 0:
            raise Exception('Microphone LED can only be on or off (0 .. 1)')
        self.microphone_led = value

class DSTrigger:
    def __init__(self) -> None:
        # trigger modes
        self.mode : TriggerModes = TriggerModes.Off

        # force parameters for the triggers
        self.forces = [0 for i in range(7)]

    def setForce(self, forceID: int = 0, force: int = 0):
        """
        Sets the forces of the choosen force parameter

        Args:
            forceID (int, optional): force parameter. Defaults to 0.
            force (int, optional): applied force to the parameter. Defaults to 0.

        Raises:
            TypeError: wrong type of forceID or force
            Exception: choosen a false force parameter
        """
        if not isinstance(forceID, int) or not isinstance(force, int):
            raise TypeError('forceID and force needs to be type int')

        if forceID > 6 or forceID < 0:
            raise Exception('only 7 parameters available')

        self.forces[forceID] = force

    def setMode(self, mode: TriggerModes):
        """
        Set the Mode for the Trigger

        Args:
            mode (TriggerModes): Trigger mode

        Raises:
            TypeError: false Trigger mode type
        """
        if not isinstance(mode, TriggerModes):
            raise TypeError('Trigger mode parameter needs to be of type `TriggerModes`')

        self.mode = mode<|MERGE_RESOLUTION|>--- conflicted
+++ resolved
@@ -7,11 +7,8 @@
 import hid # type: ignore
 from .enums import (LedOptions, PlayerID, PulseOptions, TriggerModes, Brightness) # type: ignore
 import threading
-<<<<<<< HEAD
 import sys
-=======
 import winreg
->>>>>>> e766dca7
 class pydualsense:
 
     def __init__(self, verbose: bool = False) -> None:#
